// This is your Prisma schema file,
// learn more about it in the docs: https://pris.ly/d/prisma-schema

// Looking for ways to speed up your queries, or scale easily with your serverless or edge functions?
// Try Prisma Accelerate: https://pris.ly/cli/accelerate-init

generator client {
  provider = "prisma-client-js"
}

datasource db {
  provider  = "postgresql"
  // for local development
<<<<<<< HEAD
   url      = env("DATABASE_URL")
  // for Vercel
  // url       = env("POSTGRES_PRISMA_URL")
  // directUrl = env("POSTGRES_URL_NON_POOLING")
}

// OLD STUFF
enum Condition {
  excellent
  good
  fair
  poor
}

model Stuff {
  id        Int       @id @default(autoincrement())
  name      String
  quantity  Int
  condition Condition @default(good)
  owner     String
=======
  url       = env("DATABASE_URL")
  // for Vercel
  // url       = env("POSTGRES_PRISMA_URL")
  // directUrl = env("POSTGRES_URL_NON_POOLING")
>>>>>>> b425c527
}

// --- Enums ---

// Define User Roles
enum Role {
  USER
  ADMIN
}

// User Submission Status
enum ContentStatus {
  PENDING
  APPROVED
  REJECTED
}

// User Housing Status
enum HousingStatus {
  ON_CAMPUS_DORM
  ON_CAMPUS_APT
  OFF_CAMPUS
  COMMUTER
  WITH_FAMILY
  OTHER
}

// Event Attendance Type
enum AttendanceType {
  IN_PERSON
  ONLINE
  HYBRID
}

// --- Models ---

model User {
  id                   String         @id @default(cuid())

  // --- Authentication & Basic Info ---
  googleId             String?        @unique // From Google OAuth
  email                String         @unique // Primary identifier
  username             String?        @unique // Optional username for non-OAuth signup
  password             String?        // Hashed password for email/password signup (nullable for OAuth-only users)
  name                 String?        // Full name, potentially from Google or profile
  firstName            String?
  lastName             String?
  avatarUrl            String?        // Profile picture URL
  emailVerified        DateTime?      // For NextAuth email verification flows

  // --- Profile & Preferences ---
  major                String?
  graduationYear       Int?
  origin               String?        // e.g., hometown, state, country
  housingStatus        HousingStatus?
  comfortLevel         Int?           // User's self-reported comfort level (meaning TBD)
  onboardingComplete   Boolean        @default(false) // Replaces hasOnboarded
  emailNotifications   Boolean        @default(true)

  // --- Application Specific ---
  role                 Role           @default(USER)
  isAdmin              Boolean        @default(false) // Explicit admin flag

  // --- Timestamps ---
  createdAt            DateTime       @default(now())
  updatedAt            DateTime       @updatedAt

  // --- Relationships ---
  accounts             Account[]      // For NextAuth provider linking
  sessions             Session[]      // For NextAuth active sessions
  interests            UserInterest[] // User's selected interests
  submittedClubs       Club[]         @relation("SubmittedByUser")
  submittedEvents      Event[]        @relation("SubmittedByUser")
  followedClubs        Club[]         @relation("UserFollowedClubs") // Clubs the user follows/favorites
  rsvps                RSVP[]         // Re-added: Events the user has RSVPed to
}

// --- NextAuth Required Models ---
model Account {
  id                String   @id @default(cuid())
  userId            String
  type              String
  provider          String // e.g., "google", "credentials"
  providerAccountId String // ID from the provider (e.g., Google subject ID)
  refresh_token     String?  @db.Text
  access_token      String?  @db.Text
  expires_at        Int?
  token_type        String?
  scope             String?
  id_token          String?  @db.Text
  session_state     String?

  user User @relation(fields: [userId], references: [id], onDelete: Cascade)

  @@unique([provider, providerAccountId])
  @@index([userId])
}

model Session {
  id           String   @id @default(cuid())
  sessionToken String   @unique
  userId       String
  expires      DateTime
  user         User     @relation(fields: [userId], references: [id], onDelete: Cascade)

  @@index([userId])
}

model VerificationToken {
  identifier String
  token      String   @unique
  expires    DateTime

  @@unique([identifier, token])
}
// --- End NextAuth Models ---

model Category {
  id            String          @id @default(cuid())
  name          String          @unique // e.g., "Sports", "Technology", "Arts", "Community Service"
  createdAt     DateTime        @default(now())
  updatedAt     DateTime        @updatedAt

  // Relationships
  clubs         ClubCategory[]
  events        EventCategory[]
  userInterests UserInterest[]
}

model Club {
  id                   String         @id @default(cuid())

  // --- Core Club Details ---
  name                 String         @unique // Unique name of the club
  logoUrl              String?        // Optional URL to a logo image file
  purpose              String         @db.Text // Core purpose/mission statement (required)
  categoryDescription  String?        // From schema2, use instead of single category field? Maybe store primary category via relation?
                                      // Using category relation instead based on Plan

  // --- Contact & Online Presence ---
  primaryContactName String?        // Name of the main student contact
  contactEmail       String?        // Contact email address
  websiteUrl         String?        // Optional official club website URL
  instagramUrl       String?        // Optional Instagram profile URL
  facebookUrl        String?        // Optional Facebook page URL
  twitterUrl         String?        // Optional Twitter profile URL

  // --- Operational Information ---
  meetingTime        String?        // Text description
  meetingLocation    String?        // Text description
  joinInfo           String?        @db.Text // Optional text describing how to join the club

  // --- Submission & Admin ---
  status             ContentStatus  @default(PENDING)
  submittedByUserId  String?        // Link to the user who submitted it (optional)

  // --- Timestamps ---
  createdAt          DateTime       @default(now())
  updatedAt          DateTime       @updatedAt

  // --- Relationships ---
  submittedBy        User?          @relation("SubmittedByUser", fields: [submittedByUserId], references: [id], onDelete: SetNull) // SetNull so deleting user doesn't delete club
  categories         ClubCategory[] // Categories assigned to this club
  hostedEvents       Event[]        @relation("OrganizedEvents") // Events hosted by this club
  favoritedBy        User[]         @relation("UserFollowedClubs") // Users following this club

  @@index([submittedByUserId])
}

model Event {
  id                   String          @id @default(cuid()) // Changed from VarChar based on scraping

  // --- Core Event Details ---
  title                String
  startDateTime        DateTime        // Stored with Time Zone (e.g., HST)
  endDateTime          DateTime?       // Nullable for all-day or TBD events
  allDay               Boolean?        @default(false)
  description          String?         @db.Text
  categoryTags         String?         @db.Text // Comma-separated string or JSON for tags/categories (consider relation instead)
                                                // Using category relation instead based on Plan
  costAdmission        String?         // Store as text due to variability

  // --- Location Information ---
  attendanceType       AttendanceType  @default(IN_PERSON)
  location             String?         @db.Text // Raw location string
  locationVirtualUrl   String?         @db.Text // Parsed Zoom/online link

  // --- Organizer & Contact Info ---
  organizerSponsor     String?         // Name of the organizing unit
  contactName          String?
  contactPhone         String?
  contactEmail         String?

  // --- Links ---
  eventUrl             String?         @db.Text // Link to the event detail page on hawaii.edu (optional now)
  eventPageUrl         String?         @db.Text // Link from 'More Information' section

  // --- Admin & Submission ---
  status               ContentStatus   @default(PENDING)
  submittedByUserId    String?

  // --- Timestamps ---
  lastScrapedAt        DateTime?       // Tracks when the record was last scraped/verified (optional)
  createdAt            DateTime        @default(now())
  updatedAt            DateTime        @updatedAt

  // --- Relationships ---
  submittedBy          User?           @relation("SubmittedByUser", fields: [submittedByUserId], references: [id], onDelete: SetNull)
  categories           EventCategory[]
  organizerClubId      String?
  organizerClub        Club?           @relation("OrganizedEvents", fields: [organizerClubId], references: [id], onDelete: SetNull) // SetNull so deleting club doesn't delete event
  rsvps                RSVP[]          // Re-added: RSVPs for this event

  // --- Indexes ---
  @@index([startDateTime])
  @@index([submittedByUserId])
  @@index([organizerClubId])
}

// --- RSVP Model (Re-added) ---
model RSVP {
  id        String   @id @default(cuid())
  userId    String
  eventId   String
  createdAt DateTime @default(now())

  // Relationships
  user      User     @relation(fields: [userId], references: [id], onDelete: Cascade)
  event     Event    @relation(fields: [eventId], references: [id], onDelete: Cascade)

  @@unique([userId, eventId]) // Ensure a user can RSVP only once per event
  @@index([userId])
  @@index([eventId])
}

// --- Join Tables ---

// User <-> Category (Many-to-Many)
model UserInterest {
  userId     String
  categoryId String
  assignedAt DateTime @default(now())

  user       User     @relation(fields: [userId], references: [id], onDelete: Cascade)
  category   Category @relation(fields: [categoryId], references: [id], onDelete: Cascade)

  @@id([userId, categoryId])
  @@index([userId])
  @@index([categoryId])
}

// Club <-> Category (Many-to-Many)
model ClubCategory {
  clubId     String
  categoryId String
  assignedAt DateTime @default(now())

  club       Club     @relation(fields: [clubId], references: [id], onDelete: Cascade)
  category   Category @relation(fields: [categoryId], references: [id], onDelete: Cascade)

  @@id([clubId, categoryId])
  @@index([clubId])
  @@index([categoryId])
}

// Event <-> Category (Many-to-Many)
model EventCategory {
  eventId    String
  categoryId String
  assignedAt DateTime @default(now())

  event      Event    @relation(fields: [eventId], references: [id], onDelete: Cascade)
  category   Category @relation(fields: [categoryId], references: [id], onDelete: Cascade)

  @@id([eventId, categoryId])
  @@index([eventId])
  @@index([categoryId])
}<|MERGE_RESOLUTION|>--- conflicted
+++ resolved
@@ -11,33 +11,10 @@
 datasource db {
   provider  = "postgresql"
   // for local development
-<<<<<<< HEAD
-   url      = env("DATABASE_URL")
-  // for Vercel
-  // url       = env("POSTGRES_PRISMA_URL")
-  // directUrl = env("POSTGRES_URL_NON_POOLING")
-}
-
-// OLD STUFF
-enum Condition {
-  excellent
-  good
-  fair
-  poor
-}
-
-model Stuff {
-  id        Int       @id @default(autoincrement())
-  name      String
-  quantity  Int
-  condition Condition @default(good)
-  owner     String
-=======
   url       = env("DATABASE_URL")
   // for Vercel
   // url       = env("POSTGRES_PRISMA_URL")
   // directUrl = env("POSTGRES_URL_NON_POOLING")
->>>>>>> b425c527
 }
 
 // --- Enums ---
