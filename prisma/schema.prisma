// This is your Prisma schema file,
// learn more about it in the docs: https://pris.ly/d/prisma-schema

// Looking for ways to speed up your queries, or scale easily with your serverless or edge functions?
// Try Prisma Accelerate: https://pris.ly/cli/accelerate-init

generator client {
  provider = "prisma-client-js"
}

datasource db {
  provider = "postgresql"
  // for local development
<<<<<<< HEAD
  url       = env("DATABASE_URL")
  // for Vercel
  // url       = env("POSTGRES_PRISMA_URL")
  // directUrl = env("POSTGRES_URL_NON_POOLING")
=======
  url      = env("DATABASE_URL")
  // for Vercel
  // url       = env("POSTGRES_PRISMA_URL")
  // directUrl = env("POSTGRES_URL_NON_POOLING")
}

// OLD STUFF
enum Condition {
  excellent
  good
  fair
  poor
}

model Stuff {
  id        Int       @id @default(autoincrement())
  name      String
  quantity  Int
  condition Condition @default(good)
  owner     String
>>>>>>> 57076dea
}

// --- Enums ---
// Define User Roles
enum Role {
  USER
  ADMIN
}

// User Submission Status
enum ContentStatus {
  PENDING
  APPROVED
  REJECTED
}

// User Housing Status
enum HousingStatus {
  ON_CAMPUS_DORM
  ON_CAMPUS_APT
  OFF_CAMPUS
  COMMUTER
  WITH_FAMILY
  OTHER
}

// Event Attendance Type
enum AttendanceType {
  IN_PERSON
  ONLINE
  HYBRID
}
<<<<<<< HEAD

// --- Models ---

model User {
  id                   String         @id @default(cuid())

  // --- Authentication & Basic Info ---
  googleId             String?        @unique // From Google OAuth
  email                String         @unique // Primary identifier
  username             String?        @unique // Optional username for non-OAuth signup
  password             String?        // Hashed password for email/password signup (nullable for OAuth-only users)
  name                 String?        // Full name, potentially from Google or profile
  firstName            String?
  lastName             String?
  avatarUrl            String?        // Profile picture URL
  emailVerified        DateTime?      // For NextAuth email verification flows

  // --- Profile & Preferences ---
  major                String?
  graduationYear       Int?
  origin               String?        // e.g., hometown, state, country
  housingStatus        HousingStatus?
  comfortLevel         Int?           // User's self-reported comfort level (meaning TBD)
  onboardingComplete   Boolean        @default(false) // Replaces hasOnboarded
  emailNotifications   Boolean        @default(true)

  // --- Application Specific ---
  role                 Role           @default(USER)
  isAdmin              Boolean        @default(false) // Explicit admin flag

  // --- Timestamps ---
  createdAt            DateTime       @default(now())
  updatedAt            DateTime       @updatedAt

  // --- Relationships ---
  accounts             Account[]      // For NextAuth provider linking
  sessions             Session[]      // For NextAuth active sessions
  interests            UserInterest[] // User's selected interests
  submittedClubs       Club[]         @relation("SubmittedByUser")
  submittedEvents      Event[]        @relation("SubmittedByUser")
  followedClubs        Club[]         @relation("UserFollowedClubs") // Clubs the user follows/favorites
  rsvps                RSVP[]         // Re-added: Events the user has RSVPed to
}

// --- NextAuth Required Models ---
model Account {
  id                String   @id @default(cuid())
  userId            String
  type              String
  provider          String // e.g., "google", "credentials"
  providerAccountId String // ID from the provider (e.g., Google subject ID)
  refresh_token     String?  @db.Text
  access_token      String?  @db.Text
  expires_at        Int?
  token_type        String?
  scope             String?
  id_token          String?  @db.Text
  session_state     String?

  user User @relation(fields: [userId], references: [id], onDelete: Cascade)

  @@unique([provider, providerAccountId])
  @@index([userId])
}

model Session {
  id           String   @id @default(cuid())
  sessionToken String   @unique
  userId       String
  expires      DateTime
  user         User     @relation(fields: [userId], references: [id], onDelete: Cascade)
=======

// --- Models ---

model Event {
  // --- Identifiers ---
  event_id String @id @db.VarChar(255) // Extracted unique ID (e.g., from et_id or URL)

  // --- Core Event Details ---
  title          String    @db.VarChar(512)
  start_datetime DateTime  @db.Timestamptz // Stored with Time Zone (e.g., HST)
  end_datetime   DateTime? @db.Timestamptz // Nullable for all-day or TBD events
  all_day        Boolean?  @default(false) // Whether the event spans all day
  description    String?   @db.Text // Event summary/details (nullable)
  category_tags  String?   @db.Text // Comma-separated string or JSON for tags/categories (nullable)
  cost_admission String?   @db.VarChar(255) // Store as text due to variability (nullable)

  // --- Location Information ---
  attendance_type      AttendanceType @default(IN_PERSON)
  location             String?        @db.Text
  location_virtual_url String?        @db.Text // Parsed Zoom/online link (nullable)

  // --- Organizer & Contact Info ---
  organizer_sponsor String? @db.VarChar(512) // Name of the organizing unit (nullable)
  contact_name      String? @db.VarChar(255) // Parsed contact name (nullable)
  contact_phone     String? @db.VarChar(50) // Parsed contact phone (nullable)
  contact_email     String? @db.VarChar(255) // Parsed contact email (nullable)

  // --- Links ---
  event_url      String  @db.Text // Link to the event detail page on hawaii.edu
  event_page_url String? @db.Text // Link from 'More Information' section (nullable)

  // --- Timestamps ---
  last_scraped_at DateTime @db.Timestamptz // Tracks when the record was last scraped/verified
  created_at      DateTime @default(now()) @db.Timestamptz // First insert timestamp
  updated_at      DateTime @updatedAt @db.Timestamptz // Last modified timestamp

  // --- Relationships ---
  rsvped_users User[]     @relation("EventRsvps") // Users who RSVP'd
  interests    Interest[] @relation("EventInterests") // Interests related to this event

  // --- Organizer Club (Optional) ---
  organizer_club_id String?
  organizer_club    Club?   @relation("OrganizedEvents", fields: [organizer_club_id], references: [id])
>>>>>>> 57076dea

  @@index([userId])
}

<<<<<<< HEAD
model VerificationToken {
  identifier String
  token      String   @unique
  expires    DateTime

  @@unique([identifier, token])
}
// --- End NextAuth Models ---

model Category {
  id            String          @id @default(cuid())
  name          String          @unique // e.g., "Sports", "Technology", "Arts", "Community Service"
  createdAt     DateTime        @default(now())
  updatedAt     DateTime        @updatedAt

  // Relationships
  clubs         ClubCategory[]
  events        EventCategory[]
  userInterests UserInterest[]
}

model Club {
  id                   String         @id @default(cuid())

  // --- Core Club Details ---
  name                 String         @unique // Unique name of the club
  logoUrl              String?        // Optional URL to a logo image file
  purpose              String         @db.Text // Core purpose/mission statement (required)
  categoryDescription  String?        // From schema2, use instead of single category field? Maybe store primary category via relation?
                                      // Using category relation instead based on Plan

  // --- Contact & Online Presence ---
  primaryContactName String?        // Name of the main student contact
  contactEmail       String?        // Contact email address
  websiteUrl         String?        // Optional official club website URL
  instagramUrl       String?        // Optional Instagram profile URL
  facebookUrl        String?        // Optional Facebook page URL
  twitterUrl         String?        // Optional Twitter profile URL

  // --- Operational Information ---
  meetingTime        String?        // Text description
  meetingLocation    String?        // Text description
  joinInfo           String?        @db.Text // Optional text describing how to join the club

  // --- Submission & Admin ---
  status             ContentStatus  @default(PENDING)
  submittedByUserId  String?        // Link to the user who submitted it (optional)
=======
model Club {
  // --- Identifiers & Timestamps ---
  id         String   @id @default(cuid()) // Unique identifier (CUID recommended)
  created_at DateTime @default(now()) // Timestamp of record creation
  updated_at DateTime @updatedAt // Timestamp of last record update

  // --- Core Club Details ---
  name     String  @unique // Unique name of the club
  logo_url String? // Optional URL to a logo image file
  purpose  String // Core purpose/mission statement (required)
  category String // Classification (e.g., Academic, Social, Sports)

  // --- Contact & Online Presence ---
  primary_contact_name String // Name of the main student contact
  contact_email        String // Contact email address
  website_url          String? // Optional official club website URL
  instagram_url        String? // Optional Instagram profile URL
  facebook_url         String? // Optional Facebook page URL
  twitter_url          String? // Optional Twitter profile URL

  // --- Operational Information ---
  meeting_time     String?
  meeting_location String? // Optional text describing meeting times/locations
  join_info        String? // Optional text describing how to join the club

  // --- Relationships (Updated) ---
  followers User[]     @relation("UserFollowedClubs") // Users following this club
  interests Interest[] @relation("ClubInterests") // Interests related to this club
>>>>>>> 57076dea

  // --- Timestamps ---
  createdAt          DateTime       @default(now())
  updatedAt          DateTime       @updatedAt

  // --- Relationships ---
  submittedBy        User?          @relation("SubmittedByUser", fields: [submittedByUserId], references: [id], onDelete: SetNull) // SetNull so deleting user doesn't delete club
  categories         ClubCategory[] // Categories assigned to this club
  hostedEvents       Event[]        @relation("OrganizedEvents") // Events hosted by this club
  favoritedBy        User[]         @relation("UserFollowedClubs") // Users following this club

  @@index([submittedByUserId])
}

<<<<<<< HEAD
model Event {
  id                   String          @id @default(cuid()) // Changed from VarChar based on scraping

  // --- Core Event Details ---
  title                String
  startDateTime        DateTime        // Stored with Time Zone (e.g., HST)
  endDateTime          DateTime?       // Nullable for all-day or TBD events
  allDay               Boolean?        @default(false)
  description          String?         @db.Text
  categoryTags         String?         @db.Text // Comma-separated string or JSON for tags/categories (consider relation instead)
                                                // Using category relation instead based on Plan
  costAdmission        String?         // Store as text due to variability

  // --- Location Information ---
  attendanceType       AttendanceType  @default(IN_PERSON)
  location             String?         @db.Text // Raw location string
  locationVirtualUrl   String?         @db.Text // Parsed Zoom/online link

  // --- Organizer & Contact Info ---
  organizerSponsor     String?         // Name of the organizing unit
  contactName          String?
  contactPhone         String?
  contactEmail         String?

  // --- Links ---
  eventUrl             String?         @db.Text // Link to the event detail page on hawaii.edu (optional now)
  eventPageUrl         String?         @db.Text // Link from 'More Information' section

  // --- Admin & Submission ---
  status               ContentStatus   @default(PENDING)
  submittedByUserId    String?

  // --- Timestamps ---
  lastScrapedAt        DateTime?       // Tracks when the record was last scraped/verified (optional)
  createdAt            DateTime        @default(now())
  updatedAt            DateTime        @updatedAt

  // --- Relationships ---
  submittedBy          User?           @relation("SubmittedByUser", fields: [submittedByUserId], references: [id], onDelete: SetNull)
  categories           EventCategory[]
  organizerClubId      String?
  organizerClub        Club?           @relation("OrganizedEvents", fields: [organizerClubId], references: [id], onDelete: SetNull) // SetNull so deleting club doesn't delete event
  rsvps                RSVP[]          // Re-added: RSVPs for this event

  // --- Indexes ---
  @@index([startDateTime])
  @@index([submittedByUserId])
  @@index([organizerClubId])
}

// --- RSVP Model (Re-added) ---
model RSVP {
  id        String   @id @default(cuid())
  userId    String
  eventId   String
  createdAt DateTime @default(now())

  // Relationships
  user      User     @relation(fields: [userId], references: [id], onDelete: Cascade)
  event     Event    @relation(fields: [eventId], references: [id], onDelete: Cascade)

  @@unique([userId, eventId]) // Ensure a user can RSVP only once per event
  @@index([userId])
  @@index([eventId])
}

// --- Join Tables ---

// User <-> Category (Many-to-Many)
model UserInterest {
  userId     String
  categoryId String
  assignedAt DateTime @default(now())

  user       User     @relation(fields: [userId], references: [id], onDelete: Cascade)
  category   Category @relation(fields: [categoryId], references: [id], onDelete: Cascade)

  @@id([userId, categoryId])
  @@index([userId])
  @@index([categoryId])
}

// Club <-> Category (Many-to-Many)
model ClubCategory {
  clubId     String
  categoryId String
  assignedAt DateTime @default(now())

  club       Club     @relation(fields: [clubId], references: [id], onDelete: Cascade)
  category   Category @relation(fields: [categoryId], references: [id], onDelete: Cascade)

  @@id([clubId, categoryId])
  @@index([clubId])
  @@index([categoryId])
}

// Event <-> Category (Many-to-Many)
model EventCategory {
  eventId    String
  categoryId String
  assignedAt DateTime @default(now())

  event      Event    @relation(fields: [eventId], references: [id], onDelete: Cascade)
  category   Category @relation(fields: [categoryId], references: [id], onDelete: Cascade)

  @@id([eventId, categoryId])
  @@index([eventId])
  @@index([categoryId])
=======
model Interest {
  id   String @id @default(cuid())
  name String @unique

  // --- Relationships ---
  users  User[]  @relation("UserInterests") // Users with this interest
  clubs  Club[]  @relation("ClubInterests") // Clubs related to this interest
  events Event[] @relation("EventInterests") // Events related to this interest

  // --- Timestamps ---
  created_at DateTime @default(now()) @map("created_at") @db.Timestamptz(6)
  updated_at DateTime @updatedAt @map("updated_at") @db.Timestamptz(6)
}

model User {
  id String @id @default(cuid())

  // --- Authentication & Basic Info ---
  google_id  String? @unique @map("google_id")
  email      String  @unique
  name       String?
  first_name String? @map("first_name")
  last_name  String? @map("last_name")
  avatar_url String? @map("avatar_url")
  password   String

  // --- Profile & Preferences ---
  major               String?
  graduation_year     Int?           @map("graduation_year")
  origin              String?
  housing_status      HousingStatus? @map("housing_status")
  comfort_level       Int?           @map("comfort_level")
  onboarding_complete Boolean        @default(false) @map("onboarding_complete")
  email_notifications Boolean        @default(true) @map("email_notifications")
  about_me            String?
  age_range           String?

  // --- Application Specific ---
  role Role @default(USER)

  // --- Relationships ---
  interests      Interest[] @relation("UserInterests")
  rsvped_events  Event[]    @relation("EventRsvps")
  followed_clubs Club[]     @relation("UserFollowedClubs")

  // --- Timestamps ---
  created_at DateTime @default(now()) @map("created_at") @db.Timestamptz(6)
  updated_at DateTime @updatedAt @map("updated_at") @db.Timestamptz(6)
>>>>>>> 57076dea
}<|MERGE_RESOLUTION|>--- conflicted
+++ resolved
@@ -11,16 +11,10 @@
 datasource db {
   provider = "postgresql"
   // for local development
-<<<<<<< HEAD
-  url       = env("DATABASE_URL")
+  // url      = env("DATABASE_URL")
   // for Vercel
-  // url       = env("POSTGRES_PRISMA_URL")
-  // directUrl = env("POSTGRES_URL_NON_POOLING")
-=======
-  url      = env("DATABASE_URL")
-  // for Vercel
-  // url       = env("POSTGRES_PRISMA_URL")
-  // directUrl = env("POSTGRES_URL_NON_POOLING")
+   url       = env("POSTGRES_PRISMA_URL")
+   directUrl = env("POSTGRES_URL_NON_POOLING")
 }
 
 // OLD STUFF
@@ -37,7 +31,6 @@
   quantity  Int
   condition Condition @default(good)
   owner     String
->>>>>>> 57076dea
 }
 
 // --- Enums ---
@@ -70,376 +63,136 @@
   ONLINE
   HYBRID
 }
-<<<<<<< HEAD
 
 // --- Models ---
+
+
+model Event {
+  // --- Identifiers ---
+  event_id             String    @id @db.VarChar(255) // Extracted unique ID (e.g., from et_id or URL)
+
+  // --- Core Event Details ---
+  title                String    @db.VarChar(512)
+  start_datetime       DateTime  @db.Timestamptz      // Stored with Time Zone (e.g., HST)
+  end_datetime         DateTime? @db.Timestamptz      // Nullable for all-day or TBD events
+  all_day              Boolean?  @default(false)       // Whether the event spans all day
+  description          String?   @db.Text              // Event summary/details (nullable)
+  category_tags        String?   @db.Text              // Comma-separated string or JSON for tags/categories (nullable)
+  cost_admission       String?   @db.VarChar(255)      // Store as text due to variability (nullable)
+
+  // --- Location Information ---
+  attendance_type      AttendanceType                 @default(IN_PERSON)
+  location        String?   @db.Text              // Raw location string
+  location_virtual_url String?   @db.Text              // Parsed Zoom/online link (nullable)
+
+  // --- Organizer & Contact Info ---
+  organizer_sponsor    String?   @db.VarChar(512)      // Name of the organizing unit (nullable)
+  contact_name         String?   @db.VarChar(255)      // Parsed contact name (nullable)
+  contact_phone        String?   @db.VarChar(50)       // Parsed contact phone (nullable)
+  contact_email        String?   @db.VarChar(255)      // Parsed contact email (nullable)
+
+  // --- Links ---
+  event_url            String    @db.Text              // Link to the event detail page on hawaii.edu
+  event_page_url       String?   @db.Text              // Link from 'More Information' section (nullable)
+
+  // --- Timestamps ---
+  last_scraped_at      DateTime  @db.Timestamptz       // Tracks when the record was last scraped/verified
+  created_at           DateTime  @default(now()) @db.Timestamptz // First insert timestamp
+  updated_at           DateTime  @updatedAt @db.Timestamptz       // Last modified timestamp
+
+  // --- Relationships ---
+  rsvped_users         User[]     @relation("EventRsvps")       // Users who RSVP'd
+  interests            Interest[] @relation("EventInterests")   // Interests related to this event
+
+  // --- Organizer Club (Optional) ---
+  organizer_club_id    String?
+  organizer_club       Club?      @relation("OrganizedEvents", fields: [organizer_club_id], references: [id])
+
+  // --- Indexes ---
+  @@index([start_datetime])
+}
+
+
+model Club {
+  // --- Identifiers & Timestamps ---
+  id                   String    @id @default(cuid()) // Unique identifier (CUID recommended)
+  created_at           DateTime  @default(now())      // Timestamp of record creation
+  updated_at           DateTime  @updatedAt           // Timestamp of last record update
+
+  // --- Core Club Details ---
+  name                 String    @unique              // Unique name of the club
+  logo_url             String?                        // Optional URL to a logo image file
+  purpose              String                         // Core purpose/mission statement (required)
+  category             String                         // Classification (e.g., Academic, Social, Sports)
+
+  // --- Contact & Online Presence ---
+  primary_contact_name String                         // Name of the main student contact
+  contact_email        String                         // Contact email address
+  website_url          String?                        // Optional official club website URL
+  instagram_url        String?                        // Optional Instagram profile URL
+  facebook_url         String?                        // Optional Facebook page URL
+  twitter_url          String?                        // Optional Twitter profile URL
+
+  // --- Operational Information ---
+  meeting_time         String?          
+  meeting_location     String?                        // Optional text describing meeting times/locations
+  join_info            String?                        // Optional text describing how to join the club
+
+  // --- Relationships (Updated) ---
+  followers User[]     @relation("UserFollowedClubs") // Users following this club
+  interests Interest[] @relation("ClubInterests")   // Interests related to this club - Added Relationship
+
+  // Link to organized Events
+  organized_events Event[] @relation("OrganizedEvents")
+
+  // --- Indexes (Example) ---
+  // @@index([category]) // Example: Add database index for faster lookups by category
+}
+
+model Interest {
+  id         String    @id @default(cuid())
+  name       String    @unique
+
+  // --- Relationships ---
+  users      User[]    @relation("UserInterests") // Users with this interest
+  clubs      Club[]    @relation("ClubInterests") // Clubs related to this interest
+  events     Event[]   @relation("EventInterests") // Events related to this interest
+
+  // --- Timestamps ---
+  created_at DateTime  @default(now()) @db.Timestamptz(6) @map("created_at")
+  updated_at DateTime  @updatedAt      @db.Timestamptz(6) @map("updated_at")
+}
 
 model User {
   id                   String         @id @default(cuid())
 
   // --- Authentication & Basic Info ---
-  googleId             String?        @unique // From Google OAuth
-  email                String         @unique // Primary identifier
-  username             String?        @unique // Optional username for non-OAuth signup
-  password             String?        // Hashed password for email/password signup (nullable for OAuth-only users)
-  name                 String?        // Full name, potentially from Google or profile
-  firstName            String?
-  lastName             String?
-  avatarUrl            String?        // Profile picture URL
-  emailVerified        DateTime?      // For NextAuth email verification flows
+  google_id            String?        @unique @map("google_id")
+  email                String         @unique
+  name                 String?
+  first_name           String?        @map("first_name")
+  last_name            String?        @map("last_name")
+  avatar_url           String?        @map("avatar_url")
+  password             String
 
   // --- Profile & Preferences ---
   major                String?
-  graduationYear       Int?
-  origin               String?        // e.g., hometown, state, country
-  housingStatus        HousingStatus?
-  comfortLevel         Int?           // User's self-reported comfort level (meaning TBD)
-  onboardingComplete   Boolean        @default(false) // Replaces hasOnboarded
-  emailNotifications   Boolean        @default(true)
+  graduation_year      Int?           @map("graduation_year")
+  origin               String?
+  housing_status       HousingStatus? @map("housing_status") // ← Now using enum
+  comfort_level        Int?           @map("comfort_level")
+  onboarding_complete  Boolean        @default(false) @map("onboarding_complete")
+  email_notifications  Boolean        @default(true)  @map("email_notifications")
 
   // --- Application Specific ---
-  role                 Role           @default(USER)
-  isAdmin              Boolean        @default(false) // Explicit admin flag
+  role                 Role       @default(USER)
+
+  // --- Relationships ---
+  interests            Interest[]     @relation("UserInterests")
+  rsvped_events        Event[]        @relation("EventRsvps")
+  followed_clubs       Club[]         @relation("UserFollowedClubs")
 
   // --- Timestamps ---
-  createdAt            DateTime       @default(now())
-  updatedAt            DateTime       @updatedAt
-
-  // --- Relationships ---
-  accounts             Account[]      // For NextAuth provider linking
-  sessions             Session[]      // For NextAuth active sessions
-  interests            UserInterest[] // User's selected interests
-  submittedClubs       Club[]         @relation("SubmittedByUser")
-  submittedEvents      Event[]        @relation("SubmittedByUser")
-  followedClubs        Club[]         @relation("UserFollowedClubs") // Clubs the user follows/favorites
-  rsvps                RSVP[]         // Re-added: Events the user has RSVPed to
-}
-
-// --- NextAuth Required Models ---
-model Account {
-  id                String   @id @default(cuid())
-  userId            String
-  type              String
-  provider          String // e.g., "google", "credentials"
-  providerAccountId String // ID from the provider (e.g., Google subject ID)
-  refresh_token     String?  @db.Text
-  access_token      String?  @db.Text
-  expires_at        Int?
-  token_type        String?
-  scope             String?
-  id_token          String?  @db.Text
-  session_state     String?
-
-  user User @relation(fields: [userId], references: [id], onDelete: Cascade)
-
-  @@unique([provider, providerAccountId])
-  @@index([userId])
-}
-
-model Session {
-  id           String   @id @default(cuid())
-  sessionToken String   @unique
-  userId       String
-  expires      DateTime
-  user         User     @relation(fields: [userId], references: [id], onDelete: Cascade)
-=======
-
-// --- Models ---
-
-model Event {
-  // --- Identifiers ---
-  event_id String @id @db.VarChar(255) // Extracted unique ID (e.g., from et_id or URL)
-
-  // --- Core Event Details ---
-  title          String    @db.VarChar(512)
-  start_datetime DateTime  @db.Timestamptz // Stored with Time Zone (e.g., HST)
-  end_datetime   DateTime? @db.Timestamptz // Nullable for all-day or TBD events
-  all_day        Boolean?  @default(false) // Whether the event spans all day
-  description    String?   @db.Text // Event summary/details (nullable)
-  category_tags  String?   @db.Text // Comma-separated string or JSON for tags/categories (nullable)
-  cost_admission String?   @db.VarChar(255) // Store as text due to variability (nullable)
-
-  // --- Location Information ---
-  attendance_type      AttendanceType @default(IN_PERSON)
-  location             String?        @db.Text
-  location_virtual_url String?        @db.Text // Parsed Zoom/online link (nullable)
-
-  // --- Organizer & Contact Info ---
-  organizer_sponsor String? @db.VarChar(512) // Name of the organizing unit (nullable)
-  contact_name      String? @db.VarChar(255) // Parsed contact name (nullable)
-  contact_phone     String? @db.VarChar(50) // Parsed contact phone (nullable)
-  contact_email     String? @db.VarChar(255) // Parsed contact email (nullable)
-
-  // --- Links ---
-  event_url      String  @db.Text // Link to the event detail page on hawaii.edu
-  event_page_url String? @db.Text // Link from 'More Information' section (nullable)
-
-  // --- Timestamps ---
-  last_scraped_at DateTime @db.Timestamptz // Tracks when the record was last scraped/verified
-  created_at      DateTime @default(now()) @db.Timestamptz // First insert timestamp
-  updated_at      DateTime @updatedAt @db.Timestamptz // Last modified timestamp
-
-  // --- Relationships ---
-  rsvped_users User[]     @relation("EventRsvps") // Users who RSVP'd
-  interests    Interest[] @relation("EventInterests") // Interests related to this event
-
-  // --- Organizer Club (Optional) ---
-  organizer_club_id String?
-  organizer_club    Club?   @relation("OrganizedEvents", fields: [organizer_club_id], references: [id])
->>>>>>> 57076dea
-
-  @@index([userId])
-}
-
-<<<<<<< HEAD
-model VerificationToken {
-  identifier String
-  token      String   @unique
-  expires    DateTime
-
-  @@unique([identifier, token])
-}
-// --- End NextAuth Models ---
-
-model Category {
-  id            String          @id @default(cuid())
-  name          String          @unique // e.g., "Sports", "Technology", "Arts", "Community Service"
-  createdAt     DateTime        @default(now())
-  updatedAt     DateTime        @updatedAt
-
-  // Relationships
-  clubs         ClubCategory[]
-  events        EventCategory[]
-  userInterests UserInterest[]
-}
-
-model Club {
-  id                   String         @id @default(cuid())
-
-  // --- Core Club Details ---
-  name                 String         @unique // Unique name of the club
-  logoUrl              String?        // Optional URL to a logo image file
-  purpose              String         @db.Text // Core purpose/mission statement (required)
-  categoryDescription  String?        // From schema2, use instead of single category field? Maybe store primary category via relation?
-                                      // Using category relation instead based on Plan
-
-  // --- Contact & Online Presence ---
-  primaryContactName String?        // Name of the main student contact
-  contactEmail       String?        // Contact email address
-  websiteUrl         String?        // Optional official club website URL
-  instagramUrl       String?        // Optional Instagram profile URL
-  facebookUrl        String?        // Optional Facebook page URL
-  twitterUrl         String?        // Optional Twitter profile URL
-
-  // --- Operational Information ---
-  meetingTime        String?        // Text description
-  meetingLocation    String?        // Text description
-  joinInfo           String?        @db.Text // Optional text describing how to join the club
-
-  // --- Submission & Admin ---
-  status             ContentStatus  @default(PENDING)
-  submittedByUserId  String?        // Link to the user who submitted it (optional)
-=======
-model Club {
-  // --- Identifiers & Timestamps ---
-  id         String   @id @default(cuid()) // Unique identifier (CUID recommended)
-  created_at DateTime @default(now()) // Timestamp of record creation
-  updated_at DateTime @updatedAt // Timestamp of last record update
-
-  // --- Core Club Details ---
-  name     String  @unique // Unique name of the club
-  logo_url String? // Optional URL to a logo image file
-  purpose  String // Core purpose/mission statement (required)
-  category String // Classification (e.g., Academic, Social, Sports)
-
-  // --- Contact & Online Presence ---
-  primary_contact_name String // Name of the main student contact
-  contact_email        String // Contact email address
-  website_url          String? // Optional official club website URL
-  instagram_url        String? // Optional Instagram profile URL
-  facebook_url         String? // Optional Facebook page URL
-  twitter_url          String? // Optional Twitter profile URL
-
-  // --- Operational Information ---
-  meeting_time     String?
-  meeting_location String? // Optional text describing meeting times/locations
-  join_info        String? // Optional text describing how to join the club
-
-  // --- Relationships (Updated) ---
-  followers User[]     @relation("UserFollowedClubs") // Users following this club
-  interests Interest[] @relation("ClubInterests") // Interests related to this club
->>>>>>> 57076dea
-
-  // --- Timestamps ---
-  createdAt          DateTime       @default(now())
-  updatedAt          DateTime       @updatedAt
-
-  // --- Relationships ---
-  submittedBy        User?          @relation("SubmittedByUser", fields: [submittedByUserId], references: [id], onDelete: SetNull) // SetNull so deleting user doesn't delete club
-  categories         ClubCategory[] // Categories assigned to this club
-  hostedEvents       Event[]        @relation("OrganizedEvents") // Events hosted by this club
-  favoritedBy        User[]         @relation("UserFollowedClubs") // Users following this club
-
-  @@index([submittedByUserId])
-}
-
-<<<<<<< HEAD
-model Event {
-  id                   String          @id @default(cuid()) // Changed from VarChar based on scraping
-
-  // --- Core Event Details ---
-  title                String
-  startDateTime        DateTime        // Stored with Time Zone (e.g., HST)
-  endDateTime          DateTime?       // Nullable for all-day or TBD events
-  allDay               Boolean?        @default(false)
-  description          String?         @db.Text
-  categoryTags         String?         @db.Text // Comma-separated string or JSON for tags/categories (consider relation instead)
-                                                // Using category relation instead based on Plan
-  costAdmission        String?         // Store as text due to variability
-
-  // --- Location Information ---
-  attendanceType       AttendanceType  @default(IN_PERSON)
-  location             String?         @db.Text // Raw location string
-  locationVirtualUrl   String?         @db.Text // Parsed Zoom/online link
-
-  // --- Organizer & Contact Info ---
-  organizerSponsor     String?         // Name of the organizing unit
-  contactName          String?
-  contactPhone         String?
-  contactEmail         String?
-
-  // --- Links ---
-  eventUrl             String?         @db.Text // Link to the event detail page on hawaii.edu (optional now)
-  eventPageUrl         String?         @db.Text // Link from 'More Information' section
-
-  // --- Admin & Submission ---
-  status               ContentStatus   @default(PENDING)
-  submittedByUserId    String?
-
-  // --- Timestamps ---
-  lastScrapedAt        DateTime?       // Tracks when the record was last scraped/verified (optional)
-  createdAt            DateTime        @default(now())
-  updatedAt            DateTime        @updatedAt
-
-  // --- Relationships ---
-  submittedBy          User?           @relation("SubmittedByUser", fields: [submittedByUserId], references: [id], onDelete: SetNull)
-  categories           EventCategory[]
-  organizerClubId      String?
-  organizerClub        Club?           @relation("OrganizedEvents", fields: [organizerClubId], references: [id], onDelete: SetNull) // SetNull so deleting club doesn't delete event
-  rsvps                RSVP[]          // Re-added: RSVPs for this event
-
-  // --- Indexes ---
-  @@index([startDateTime])
-  @@index([submittedByUserId])
-  @@index([organizerClubId])
-}
-
-// --- RSVP Model (Re-added) ---
-model RSVP {
-  id        String   @id @default(cuid())
-  userId    String
-  eventId   String
-  createdAt DateTime @default(now())
-
-  // Relationships
-  user      User     @relation(fields: [userId], references: [id], onDelete: Cascade)
-  event     Event    @relation(fields: [eventId], references: [id], onDelete: Cascade)
-
-  @@unique([userId, eventId]) // Ensure a user can RSVP only once per event
-  @@index([userId])
-  @@index([eventId])
-}
-
-// --- Join Tables ---
-
-// User <-> Category (Many-to-Many)
-model UserInterest {
-  userId     String
-  categoryId String
-  assignedAt DateTime @default(now())
-
-  user       User     @relation(fields: [userId], references: [id], onDelete: Cascade)
-  category   Category @relation(fields: [categoryId], references: [id], onDelete: Cascade)
-
-  @@id([userId, categoryId])
-  @@index([userId])
-  @@index([categoryId])
-}
-
-// Club <-> Category (Many-to-Many)
-model ClubCategory {
-  clubId     String
-  categoryId String
-  assignedAt DateTime @default(now())
-
-  club       Club     @relation(fields: [clubId], references: [id], onDelete: Cascade)
-  category   Category @relation(fields: [categoryId], references: [id], onDelete: Cascade)
-
-  @@id([clubId, categoryId])
-  @@index([clubId])
-  @@index([categoryId])
-}
-
-// Event <-> Category (Many-to-Many)
-model EventCategory {
-  eventId    String
-  categoryId String
-  assignedAt DateTime @default(now())
-
-  event      Event    @relation(fields: [eventId], references: [id], onDelete: Cascade)
-  category   Category @relation(fields: [categoryId], references: [id], onDelete: Cascade)
-
-  @@id([eventId, categoryId])
-  @@index([eventId])
-  @@index([categoryId])
-=======
-model Interest {
-  id   String @id @default(cuid())
-  name String @unique
-
-  // --- Relationships ---
-  users  User[]  @relation("UserInterests") // Users with this interest
-  clubs  Club[]  @relation("ClubInterests") // Clubs related to this interest
-  events Event[] @relation("EventInterests") // Events related to this interest
-
-  // --- Timestamps ---
-  created_at DateTime @default(now()) @map("created_at") @db.Timestamptz(6)
-  updated_at DateTime @updatedAt @map("updated_at") @db.Timestamptz(6)
-}
-
-model User {
-  id String @id @default(cuid())
-
-  // --- Authentication & Basic Info ---
-  google_id  String? @unique @map("google_id")
-  email      String  @unique
-  name       String?
-  first_name String? @map("first_name")
-  last_name  String? @map("last_name")
-  avatar_url String? @map("avatar_url")
-  password   String
-
-  // --- Profile & Preferences ---
-  major               String?
-  graduation_year     Int?           @map("graduation_year")
-  origin              String?
-  housing_status      HousingStatus? @map("housing_status")
-  comfort_level       Int?           @map("comfort_level")
-  onboarding_complete Boolean        @default(false) @map("onboarding_complete")
-  email_notifications Boolean        @default(true) @map("email_notifications")
-  about_me            String?
-  age_range           String?
-
-  // --- Application Specific ---
-  role Role @default(USER)
-
-  // --- Relationships ---
-  interests      Interest[] @relation("UserInterests")
-  rsvped_events  Event[]    @relation("EventRsvps")
-  followed_clubs Club[]     @relation("UserFollowedClubs")
-
-  // --- Timestamps ---
-  created_at DateTime @default(now()) @map("created_at") @db.Timestamptz(6)
-  updated_at DateTime @updatedAt @map("updated_at") @db.Timestamptz(6)
->>>>>>> 57076dea
+  created_at           DateTime       @default(now()) @db.Timestamptz(6) @map("created_at")
+  updated_at           DateTime       @updatedAt      @db.Timestamptz(6) @map("updated_at")
 }