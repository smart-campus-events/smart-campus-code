--- conflicted
+++ resolved
@@ -1,9 +1,5 @@
-<<<<<<< HEAD
-/* eslint-disable react/no-unescaped-entities, react/no-array-index-key */
+/* eslint-disable react/no-unescaped-entities, react/no-array-index-key, no-template-curly-in-string */
 /* eslint-disable @typescript-eslint/no-explicit-any */
-=======
-/* eslint-disable react/no-unescaped-entities, react/no-array-index-key, no-template-curly-in-string */
->>>>>>> e18ca158
 
 'use client';
 
@@ -44,8 +40,6 @@
   createdAt: string;
 }
 
-<<<<<<< HEAD
-=======
 // shape of each saved event coming back from your API
 interface SavedEvent {
   id: string;
@@ -60,16 +54,12 @@
   purpose?: string;
 }
 
->>>>>>> e18ca158
 export default function ProfilePage() {
   const router = useRouter();
   const [profile, setProfile] = useState<ProfileData | null>(null);
   const [loading, setLoading] = useState(true);
   const [error, setError] = useState<string | null>(null);
-<<<<<<< HEAD
-=======
   const [followedClubs, setFollowedClubs] = useState<FollowedClub[]>([]);
->>>>>>> e18ca158
 
   useEffect(() => {
     (async () => {
@@ -84,8 +74,6 @@
         }
         const data: ProfileData = await res.json();
         setProfile(data);
-<<<<<<< HEAD
-=======
 
         // 2) fetch all saved events
         const evRes = await fetch('/api/savedEvents', { credentials: 'include' });
@@ -104,7 +92,6 @@
         const allClubs: FollowedClub[] = await fcRes.json();
         const shuffledClubs = allClubs.sort(() => 0.5 - Math.random());
         setFollowedClubs(shuffledClubs.slice(0, 2));
->>>>>>> e18ca158
       } catch (e: any) {
         setError(e.message);
       } finally {
@@ -293,8 +280,6 @@
               </Card>
             </div>
           </Col>
-<<<<<<< HEAD
-=======
 
           {/* Right Column */}
           <Col md={4}>
@@ -357,7 +342,6 @@
               </Card>
             </div>
           </Col>
->>>>>>> e18ca158
         </Row>
       </Container>
     </div>
