'use client';

import React, { useState } from 'react';
import {
  Container, Row, Col, Card, Form, Button, InputGroup,
  Stack, Image,
} from 'react-bootstrap';
import {
<<<<<<< HEAD
  Envelope, Lock, ArrowRight, ArrowLeft,
} from 'react-bootstrap-icons';
import Link from 'next/link';
import { signIn } from 'next-auth/react';
// import { useSearchParams } from 'next/navigation';
=======
  Envelope, Lock, ArrowRight, ArrowLeft, Google,
} from 'react-bootstrap-icons';
import Link from 'next/link';
import { signIn } from 'next-auth/react';
>>>>>>> bbed19c6

/** The sign in page. */
const SignIn = () => {
  const [email, setEmail] = useState('');
  const [password, setPassword] = useState('');
<<<<<<< HEAD

  // If there's an error query param, display it (e.g., from NextAuth)
  // const searchParams = useSearchParams();
  // const error = searchParams.get('error');

  const handleSubmit = async (event: React.FormEvent<HTMLFormElement>) => {
    event.preventDefault();
=======
  const [error, setError] = useState<string | null>(null);
  const [isLoading, setIsLoading] = useState(false);

  const handleSubmit = async (event: React.FormEvent<HTMLFormElement>) => {
    event.preventDefault();
    setIsLoading(true);
    setError(null);
>>>>>>> bbed19c6
    const result = await signIn('credentials', {
      redirect: false,
      login: email,
      password,
      redirect: false,
    });

<<<<<<< HEAD
    if (result?.ok && !result?.error) {
      console.log('Sign in successful, redirecting...');
      window.location.href = '/list';
    } else {
      console.error('Sign in failed: ', result?.error);
=======
    setIsLoading(false);

    if (result?.error) {
      console.error('Sign in failed: ', result.error);
      const errorMessage = result.error === 'CredentialsSignin'
        ? 'Invalid email or password.'
        : 'Sign in failed. Please try again.';
      setError(errorMessage);
    } else if (result?.ok) {
      window.location.href = '/list';
    }
  };

  const handleGoogleSignIn = async () => {
    setIsLoading(true);
    setError(null);
    try {
      await signIn('google', { callbackUrl: '/list', redirect: true });
    } catch (err) {
      console.error('Google sign in failed:', err);
      setError('Google sign in failed. Please try again.');
      setIsLoading(false);
>>>>>>> bbed19c6
    }
  };

  return (
    <div className="bg-light min-vh-100 d-flex flex-column">
      <Container className="py-4 py-md-5 flex-grow-1 d-flex flex-column">
        <Row className="justify-content-center">
          <Col md={8} lg={6} xl={5}>
            <Card className="shadow-sm border-light rounded-4">
              <Card.Body className="p-4 p-md-5">
                <Stack direction="horizontal" gap={3} className="mb-4 align-items-center">
                  <Image
                    src="https://storage.googleapis.com/uxpilot-auth.appspot.com/d8899fadb3-5df15300b4c172c2ef67.png"
                    alt="Manoa Compass Logo"
                    style={{ width: '40px', height: 'auto' }}
                  />
                  <Card.Title as="h2" className="h4 mb-0 fw-bold">
                    Welcome Back
                  </Card.Title>
                </Stack>

<<<<<<< HEAD
                <Form onSubmit={handleSubmit}>
                  <Stack gap={3}>
=======
                <div className="text-center mb-4">
                  <Button
                    variant="outline-primary"
                    onClick={handleGoogleSignIn}
                    className="w-100"
                    disabled={isLoading}
                  >
                    {isLoading ? (
                      'Signing in...'
                    ) : (
                      <>
                        <Google className="me-2" />
                        Sign in with Google
                      </>
                    )}
                  </Button>
                  <div className="mt-3">
                    <span className="text-muted">or</span>
                  </div>
                </div>

                <Form onSubmit={handleSubmit}>
                  <Stack gap={3}>
                    {error && (
                      <div className="alert alert-danger small py-2" role="alert">
                        {error}
                      </div>
                    )}
>>>>>>> bbed19c6
                    <Form.Group controlId="loginEmail">
                      <Form.Label>
                        Email Address
                        <span className="text-danger">*</span>
                      </Form.Label>
                      <InputGroup>
                        <InputGroup.Text><Envelope /></InputGroup.Text>
                        <Form.Control
                          type="email"
                          placeholder="your.email@hawaii.edu"
                          value={email}
                          onChange={(e) => setEmail(e.target.value)}
                          required
<<<<<<< HEAD
=======
                          disabled={isLoading}
>>>>>>> bbed19c6
                        />
                      </InputGroup>
                    </Form.Group>

                    <Form.Group controlId="loginPassword">
                      <Form.Label>
                        Password
                        <span className="text-danger">*</span>
                      </Form.Label>
                      <InputGroup>
                        <InputGroup.Text><Lock /></InputGroup.Text>
                        <Form.Control
                          type="password"
                          placeholder="Enter your password"
                          value={password}
                          onChange={(e) => setPassword(e.target.value)}
                          required
<<<<<<< HEAD
=======
                          disabled={isLoading}
>>>>>>> bbed19c6
                        />
                      </InputGroup>
                    </Form.Group>

                    <div className="d-flex justify-content-between align-items-center">
                      <Form.Check
                        type="checkbox"
                        id="rememberMe"
                        label="Remember me"
<<<<<<< HEAD
=======
                        disabled={isLoading}
>>>>>>> bbed19c6
                      />
                      <Link href="/auth/forgot-password" className="text-decoration-none">
                        Forgot password?
                      </Link>
                    </div>

<<<<<<< HEAD
                    <Button type="submit" variant="success" size="lg" className="w-100">
                      Sign In
                      {' '}
                      <ArrowRight className="ms-1" />
=======
                    <Button
                      type="submit"
                      variant="success"
                      size="lg"
                      className="w-100"
                      disabled={isLoading}
                    >
                      {isLoading ? 'Signing in...' : (
                        <>
                          Sign In
                          {' '}
                          <ArrowRight className="ms-1" />
                        </>
                      )}
>>>>>>> bbed19c6
                    </Button>

                    <div className="text-center mt-2">
                      <Link
                        href="/auth/signup"
                        className="text-muted small text-decoration-none"
                      >
                        <ArrowLeft className="me-1" size={12} />
                        {' '}
                        Create an account
                      </Link>
                    </div>
<<<<<<< HEAD

                    <div className="text-center mt-3">
                      <p className="mb-2">Or</p>
                      <Button
                        variant="outline-primary"
                        onClick={() => signIn('google', {
                          callbackUrl: '/list',
                        })}
                        className="w-100"
                      >
                        Sign in with Google
                      </Button>
                    </div>
=======
>>>>>>> bbed19c6
                  </Stack>
                </Form>
              </Card.Body>
            </Card>
          </Col>
        </Row>
      </Container>
    </div>
  );
};

export default SignIn;<|MERGE_RESOLUTION|>--- conflicted
+++ resolved
@@ -6,32 +6,15 @@
   Stack, Image,
 } from 'react-bootstrap';
 import {
-<<<<<<< HEAD
-  Envelope, Lock, ArrowRight, ArrowLeft,
-} from 'react-bootstrap-icons';
-import Link from 'next/link';
-import { signIn } from 'next-auth/react';
-// import { useSearchParams } from 'next/navigation';
-=======
   Envelope, Lock, ArrowRight, ArrowLeft, Google,
 } from 'react-bootstrap-icons';
 import Link from 'next/link';
 import { signIn } from 'next-auth/react';
->>>>>>> bbed19c6
 
 /** The sign in page. */
 const SignIn = () => {
   const [email, setEmail] = useState('');
   const [password, setPassword] = useState('');
-<<<<<<< HEAD
-
-  // If there's an error query param, display it (e.g., from NextAuth)
-  // const searchParams = useSearchParams();
-  // const error = searchParams.get('error');
-
-  const handleSubmit = async (event: React.FormEvent<HTMLFormElement>) => {
-    event.preventDefault();
-=======
   const [error, setError] = useState<string | null>(null);
   const [isLoading, setIsLoading] = useState(false);
 
@@ -39,21 +22,13 @@
     event.preventDefault();
     setIsLoading(true);
     setError(null);
->>>>>>> bbed19c6
     const result = await signIn('credentials', {
-      redirect: false,
-      login: email,
+      callbackUrl: '/list',
+      email,
       password,
       redirect: false,
     });
 
-<<<<<<< HEAD
-    if (result?.ok && !result?.error) {
-      console.log('Sign in successful, redirecting...');
-      window.location.href = '/list';
-    } else {
-      console.error('Sign in failed: ', result?.error);
-=======
     setIsLoading(false);
 
     if (result?.error) {
@@ -76,7 +51,6 @@
       console.error('Google sign in failed:', err);
       setError('Google sign in failed. Please try again.');
       setIsLoading(false);
->>>>>>> bbed19c6
     }
   };
 
@@ -98,10 +72,6 @@
                   </Card.Title>
                 </Stack>
 
-<<<<<<< HEAD
-                <Form onSubmit={handleSubmit}>
-                  <Stack gap={3}>
-=======
                 <div className="text-center mb-4">
                   <Button
                     variant="outline-primary"
@@ -130,7 +100,6 @@
                         {error}
                       </div>
                     )}
->>>>>>> bbed19c6
                     <Form.Group controlId="loginEmail">
                       <Form.Label>
                         Email Address
@@ -144,10 +113,7 @@
                           value={email}
                           onChange={(e) => setEmail(e.target.value)}
                           required
-<<<<<<< HEAD
-=======
                           disabled={isLoading}
->>>>>>> bbed19c6
                         />
                       </InputGroup>
                     </Form.Group>
@@ -165,10 +131,7 @@
                           value={password}
                           onChange={(e) => setPassword(e.target.value)}
                           required
-<<<<<<< HEAD
-=======
                           disabled={isLoading}
->>>>>>> bbed19c6
                         />
                       </InputGroup>
                     </Form.Group>
@@ -178,22 +141,13 @@
                         type="checkbox"
                         id="rememberMe"
                         label="Remember me"
-<<<<<<< HEAD
-=======
                         disabled={isLoading}
->>>>>>> bbed19c6
                       />
                       <Link href="/auth/forgot-password" className="text-decoration-none">
                         Forgot password?
                       </Link>
                     </div>
 
-<<<<<<< HEAD
-                    <Button type="submit" variant="success" size="lg" className="w-100">
-                      Sign In
-                      {' '}
-                      <ArrowRight className="ms-1" />
-=======
                     <Button
                       type="submit"
                       variant="success"
@@ -208,7 +162,6 @@
                           <ArrowRight className="ms-1" />
                         </>
                       )}
->>>>>>> bbed19c6
                     </Button>
 
                     <div className="text-center mt-2">
@@ -221,22 +174,6 @@
                         Create an account
                       </Link>
                     </div>
-<<<<<<< HEAD
-
-                    <div className="text-center mt-3">
-                      <p className="mb-2">Or</p>
-                      <Button
-                        variant="outline-primary"
-                        onClick={() => signIn('google', {
-                          callbackUrl: '/list',
-                        })}
-                        className="w-100"
-                      >
-                        Sign in with Google
-                      </Button>
-                    </div>
-=======
->>>>>>> bbed19c6
                   </Stack>
                 </Form>
               </Card.Body>
