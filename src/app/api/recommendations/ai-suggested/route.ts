// src/app/api/recommendations/ai-suggested/route.ts
<<<<<<< HEAD
console.log('[DEBUG] ai-suggested/route.ts: Module load START');

import { NextResponse } from 'next/server';
import { getServerSession } from 'next-auth/next';
import type { Session } from 'next-auth';
import type {
  Event as PrismaEvent,
  User as PrismaUser,
  Category,
  EventCategory,
  Club as PrismaClub, // Import Club type
  ClubCategory, // Import ClubCategory type
} from '@prisma/client';
import { GoogleGenerativeAI } from '@google/generative-ai';
=======
>>>>>>> ee9c1c64
import nextAuthOptionsConfig from '@/lib/authOptions';
import { prisma } from '@/lib/prisma';
import { GoogleGenerativeAI } from '@google/generative-ai';
import type {
  Category, // Import Club type
  ClubCategory, EventCategory,
  Club as PrismaClub, Event as PrismaEvent,
  User as PrismaUser, RSVP,
} from '@prisma/client';
import type { Session } from 'next-auth';
import { getServerSession } from 'next-auth/next';
import { NextResponse } from 'next/server';

console.log('[DEBUG] ai-suggested/route.ts: Imports loaded');

// --- Gemini API Integration ---
const API_KEY = process.env.GEMINI_API_KEY;
if (!API_KEY) console.error('GEMINI_API_KEY environment variable not set.');
const genAI = API_KEY ? new GoogleGenerativeAI(API_KEY) : null;
const model = genAI?.getGenerativeModel({ model: 'gemini-1.5-flash-latest' });

console.log('[DEBUG] ai-suggested/route.ts: Gemini integration setup');

// --- Updated AI Response Interface ---
interface AiRankingResponse {
  rankedEventIds: string[];
  branchOutEventIds: string[];
  rankedClubIds: string[]; // Added for clubs
  branchOutClubIds: string[]; // Added for clubs
}
// --------------------------------------------

// --- Cache ---
interface CacheEntry { data: AiRankingResponse; timestamp: number; }
const recommendationCache = new Map<string, CacheEntry>();
const CACHE_TTL_MS = 5 * 60 * 1000; // 5 minutes
// -----------------------------

// --- Types ---
type SessionWithId = Session & { user: Session['user'] & { id: string } };
type UserWithInterests = PrismaUser & { interests: ({ category: Category }
& { categoryId: string; assignedAt: Date; userId: string; })[]; };

// Event type (no changes needed)
type EventWithDetails = PrismaEvent & {
  categories: (EventCategory & { category: Category })[];
  organizerClub: { name: string } | null; // Use 'organizerClub' based on Event schema
  rsvps: RSVP[];
};

// Club type (using relevant fields)
type ClubWithDetails = PrismaClub & {
  categories: (ClubCategory & { category: Category })[];
};
// -------------

function safeJsonParse<T>(jsonString: string | null | undefined): T | null {
  if (!jsonString) return null;
  try {
    const cleanedString = jsonString.replace(/^```(?:json)?\s*/, '').replace(/\s*```$/, '').trim();
    return JSON.parse(cleanedString) as T;
  } catch (error) {
    console.error('Failed to parse JSON:', error);
    console.error('Cleaned string attempted:', jsonString);
    return null;
  }
}

// Category name getters
function getEventCategoryNames(event: EventWithDetails): string {
  if (event.categories && event.categories.length > 0) {
    return event.categories.map(c => c.category.name).join(', ');
  }
  return 'None';
}

function getClubCategoryNames(club: ClubWithDetails): string {
  if (club.categories && club.categories.length > 0) {
    return club.categories.map(c => c.category.name).join(', ');
  }
  // Use categoryDescription as fallback if no categories relation?
  // return club.categoryDescription || 'None';
  return 'None'; // Assuming categories relation is primary
}

// --- Updated getAiRankings Function ---
async function getAiRankings(
  userData: UserWithInterests | null,
  allEvents: EventWithDetails[],
  allClubs: ClubWithDetails[], // Add clubs parameter
): Promise<AiRankingResponse> {
  const fallbackResponse: AiRankingResponse = {
    rankedEventIds: [], branchOutEventIds: [], rankedClubIds: [], branchOutClubIds: [],
  };
  const allEventIds = allEvents.map(e => e.id);
  const allClubIds = allClubs.map(c => c.id); // Get club IDs

  // Simple fallback: first few events/clubs if no AI response
  fallbackResponse.rankedEventIds = allEventIds.slice(0, 5);
  fallbackResponse.branchOutEventIds = allEventIds.slice(5, 8);
  fallbackResponse.rankedClubIds = allClubIds.slice(0, 5); // Fallback for clubs
  fallbackResponse.branchOutClubIds = allClubIds.slice(5, 8); // Fallback for clubs

  if (!model) { console.error('Gemini model not initialized.'); return fallbackResponse; }
  // Need user data, and *either* events *or* clubs to proceed
  if (!userData || (allEvents.length === 0 && allClubs.length === 0)) {
    console.log('No user data or no items (events/clubs) for AI.');
    return { rankedEventIds: [], branchOutEventIds: [], rankedClubIds: [], branchOutClubIds: [] };
  }

  const userProfileSummary = `User ID: ${userData.id}\nMajor: ${userData.major
        || 'N/A'}\nInterests: ${userData.interests?.map(i => i.category.name).join(', ')
        || 'None'}\nAbout Me: ${userData.about_me || 'N/A'}`;

  const eventSummaries = allEvents.map(event => `Type: Event\nID: ${event.id}\nTitle: 
    ${event.title}\nDesc: ${event.description?.substring(0, 100).replace(/\s+/g, ' ')
    || ''}...\nCats: ${getEventCategoryNames(event)}\nDate: ${event.startDateTime
  .toISOString()}\nLoc: ${event.location || (event.locationVirtualUrl ? 'Online' : 'TBD')}`).join('\n---\n');

  // Create summaries for clubs
  const clubSummaries = allClubs.map(club => `Type: Club\nID: ${club.id}\nName:
     ${club.name}\nPurpose: ${club.purpose.substring(0, 150).replace(/\s+/g, ' ')
     || ''}...\nCats: ${getClubCategoryNames(club)}\nDesc: ${club.categoryDescription
     || 'N/A'}`).join('\n---\n'); // Added categoryDescription here

  // --- Updated Prompt ---
  const prompt = `You are a recommendation engine for Manoa Compass (UH Manoa app).
Suggest relevant EVENTS and CLUBS based on the user profile and available items.
User Profile:\n${userProfileSummary}\n\nAvailable Items (Events and Clubs)
:\n${eventSummaries}\n---\n${clubSummaries}\n\nInstructions:\n
1. Analyze profile (major, interests, about me) vs items (title/name, desc/purpose, categories).\n
2. Rank top 10 most relevant EVENTS.\n
3. Identify 5 "branch out" EVENTS (related but different).\n
4. Rank top 10 most relevant CLUBS.\n
5. Identify 5 "branch out" CLUBS.\n
6. Use ONLY IDs from 'Available Items'.\n
7. Return ONLY strict JSON (NO MARKDOWN):\n
{\n  "rankedEventIds": ["event_id1", ...],\n  
"branchOutEventIds": ["event_idA", ...],\n  "rankedClubIds": 
["club_id1", ...],\n  "branchOutClubIds": ["club_idA", ...]\n}`;

  console.log('--- Sending Prompt to AI ---');
  try {
    const result = await model.generateContent({
      contents: [{ role: 'user', parts: [{ text: prompt }] }],
      generationConfig: { responseMimeType: 'application/json' },
    });
    const text = result.response.text();
    console.log('--- Raw AI Response Text (JSON Mime Type Requested) ---');
    console.log(text);

    const parsedResponse = safeJsonParse<AiRankingResponse>(text);

    if (!parsedResponse || !Array.isArray(parsedResponse.rankedEventIds)
            || !Array.isArray(parsedResponse.branchOutEventIds)
            || !Array.isArray(parsedResponse.rankedClubIds) // Validate new fields
            || !Array.isArray(parsedResponse.branchOutClubIds)
    ) {
      console.error('AI response JSON parsing failed or format incorrect. Returning fallback.');
      return fallbackResponse;
    }

    // Validate IDs against the fetched items
    const validEventIds = new Set(allEvents.map(e => e.id));
    const validClubIds = new Set(allClubs.map(c => c.id)); // Validate club IDs

    parsedResponse.rankedEventIds = parsedResponse.rankedEventIds.filter(id => validEventIds.has(id));
    parsedResponse.branchOutEventIds = parsedResponse.branchOutEventIds.filter(id => validEventIds.has(id));
    parsedResponse.rankedClubIds = parsedResponse.rankedClubIds.filter(id => validClubIds.has(id)); // Filter club IDs
    parsedResponse.branchOutClubIds = parsedResponse.branchOutClubIds.filter(id => validClubIds.has(id));

    console.log('--- Parsed & Validated AI Response ---', parsedResponse);
    return parsedResponse;
  } catch (error: any) {
    console.error('Error calling Gemini API or processing response:', error);
    if (error.message && (error.message.includes('429') || error.message.toLowerCase().includes('rate limit'))) {
      console.warn('Rate limit likely exceeded.');
    }
    console.log('Returning fallback due to API/processing error.');
    return fallbackResponse;
  }
}

// --- Helper Function: Fetch event details --- (No changes needed)
async function fetchEventDetails(ids: string[]): Promise<EventWithDetails[]> {
  if (!ids || ids.length === 0) return [];
  console.log(`Workspaceing details for ${ids.length} event IDs (incl. PENDING):`, ids);
  return prisma.event.findMany({
    where: {
      id: { in: ids },
      status: { in: ['APPROVED', 'PENDING'] },
      startDateTime: { gte: new Date() },
    },
    include: {
      categories: { include: { category: true } },
      organizerClub: { select: { name: true } }, // Renamed from hostClub to organizerClub
      rsvps: true,
    },
    orderBy: { startDateTime: 'asc' }, // Keep ordering consistent if needed elsewhere
  });
}

// --- Helper Function: Fetch club details --- (New)
async function fetchClubDetails(ids: string[]): Promise<ClubWithDetails[]> {
  if (!ids || ids.length === 0) return [];
  console.log(`Workspaceing details for ${ids.length} club IDs (incl. PENDING):`, ids);
  return prisma.club.findMany({
    where: {
      id: { in: ids },
      // Allow both APPROVED and PENDING statuses
      status: { in: ['APPROVED', 'PENDING'] },
    },
    include: {
      categories: { include: { category: true } },
      // submittedBy: { select: { name: true } } // Include if needed
      // favoritedBy: { select: { id: true } } // Include if needed
    },
    // Add orderBy if needed, e.g., by name
    // orderBy: { name: 'asc' }
  });
}

// --- Helper Function: Order, Filter, and Apply Fallback --- (Updated)
// Now takes both potential events and clubs for fallback
function applyOrderingAndFallback<T extends { id: string }>(
  fetchedItems: T[],
  aiOrderedIds: string[],
  allItems: T[], // Pool of potential items (either allEvents or allClubs)
  existingIds: Set<string>, // IDs already used in *any* recommendation list
  minCount: number,
): T[] {
  console.log(`Applying order/fallback. Initial fetched: 
    ${fetchedItems.length}, AI IDs: ${aiOrderedIds.length}, Min required: ${minCount}`);

  const orderMap = new Map(aiOrderedIds.map((id, index) => [id, index]));
  const orderedList = fetchedItems
    .filter(item => orderMap.has(item.id)) // Ensure fetched item was in AI list
    .sort((a, b) => (orderMap.get(a.id) ?? Infinity) - (orderMap.get(b.id) ?? Infinity));

  console.log(`List size after AI ordering & filtering: ${orderedList.length}`);

  // Fallback/Augmentation
  if (orderedList.length < minCount) {
    console.log(`Augmenting list (currently ${orderedList.length}, needs ${minCount})...`);
    const availableFallbacks = allItems.filter(item => !existingIds.has(item.id));
    console.log(`Available distinct fallbacks from pool: ${availableFallbacks.length}`);

    const needed = minCount - orderedList.length;
    const fallbackItems = availableFallbacks.slice(0, needed);

    if (fallbackItems.length > 0) {
      console.log(`Adding ${fallbackItems.length} fallback items.`);
      orderedList.push(...fallbackItems);
      // Add newly added fallback IDs to the existing set to prevent reuse in other lists
      fallbackItems.forEach(item => existingIds.add(item.id));
    }
  }

  console.log(`Final list size after fallback: ${orderedList.length}`);
  return orderedList;
}

console.log('[DEBUG] ai-suggested/route.ts: Before GET function definition');

// --- Helper Function: Process AI Response to Final Output --- (Updated)
async function processAndFormatResponse(
  aiResponse: AiRankingResponse,
  potentialEvents: EventWithDetails[],
  potentialClubs: ClubWithDetails[], // Add clubs
): Promise<{
    topRecommendations: EventWithDetails[],
    branchOutSuggestions: EventWithDetails[],
    topClubRecommendations: ClubWithDetails[], // Add clubs
    branchOutClubSuggestions: ClubWithDetails[] // Add clubs
  }> {
  console.log('[DEBUG] ai-suggested/route.ts: processAndFormatResponse START');
  // Fetch details based on AI IDs
  const topRecsFetched = await fetchEventDetails(aiResponse.rankedEventIds);
  const branchOutRecsFetched = await fetchEventDetails(aiResponse.branchOutEventIds);
  const topClubsFetched = await fetchClubDetails(aiResponse.rankedClubIds);
  const branchOutClubsFetched = await fetchClubDetails(aiResponse.branchOutClubIds);

  // Set minimums
  const minTopEvents = 3;
  const minBranchEvents = 2;
  const minTopClubs = 3;
  const minBranchClubs = 2;

  // Keep track of all IDs used across all lists to prevent duplicates from fallback
  const allUsedIds = new Set<string>();

  // Process Events
  const orderedTopEvents = applyOrderingAndFallback(
    topRecsFetched,
    aiResponse.rankedEventIds,
    potentialEvents,
    allUsedIds,
    minTopEvents,
  );
  orderedTopEvents.forEach(e => allUsedIds.add(e.id)); // Add used IDs

  const orderedBranchOutEvents = applyOrderingAndFallback(
    branchOutRecsFetched,
    aiResponse.branchOutEventIds,
    potentialEvents,
    allUsedIds,
    minBranchEvents,
  );
  orderedBranchOutEvents.forEach(e => allUsedIds.add(e.id)); // Add used IDs

  // Process Clubs
  const orderedTopClubs = applyOrderingAndFallback(
    topClubsFetched,
    aiResponse.rankedClubIds,
    potentialClubs,
    allUsedIds,
    minTopClubs,
  );
  orderedTopClubs.forEach(c => allUsedIds.add(c.id)); // Add used IDs

  const orderedBranchOutClubs = applyOrderingAndFallback(
    branchOutClubsFetched,
    aiResponse.branchOutClubIds,
    potentialClubs,
    allUsedIds,
    minBranchClubs,
  );
  // No need to add branch out club IDs to the set if it's the last step

  console.log(`Final counts: Events(Top=${orderedTopEvents.length}, 
  Branch=${orderedBranchOutEvents.length}), Clubs(Top=${orderedTopClubs.length}, 
  Branch=${orderedBranchOutClubs.length})`);

  // Simplified return for clarity
  return { topRecommendations: orderedTopEvents, branchOutSuggestions: orderedBranchOutEvents, topClubRecommendations: orderedTopClubs, branchOutClubSuggestions: orderedBranchOutClubs };
}

console.log('[DEBUG] ai-suggested/route.ts: After processAndFormatResponse function definition');

export async function GET() {
  console.log('[DEBUG] ai-suggested/route.ts: GET function invoked');
  const session = await getServerSession(nextAuthOptionsConfig) as SessionWithId | null;
  console.log('[DEBUG] ai-suggested/route.ts: Session fetched', session ? `User ID: ${session.user?.id}` : 'No session');

  if (!session || !session.user || !session.user.id) {
    return NextResponse.json({ message: 'Unauthorized' }, { status: 401 });
  }
  const userId = session.user.id;

  // --- Cache Check ---
<<<<<<< HEAD
  const cacheKey = `user-${userId}-recommendations`;
  const cached = recommendationCache.get(cacheKey);
  if (cached && (Date.now() - cached.timestamp < CACHE_TTL_MS)) {
    console.log('[DEBUG] ai-suggested/route.ts: Returning cached recommendations');
    return NextResponse.json(cached.data);
=======
  const cachedEntry = recommendationCache.get(userId);
  if (cachedEntry && (Date.now() - cachedEntry.timestamp < CACHE_TTL_MS)) {
    console.log(`Cache HIT for user ${userId}`);
    const aiResponse = cachedEntry.data;

    // Fetch current pools for fallback logic even on cache hit
    const potentialEvents: EventWithDetails[] = await prisma.event.findMany({
      where: { status: { in: ['APPROVED', 'PENDING'] }, startDateTime: { gte: new Date() } },
      include: { categories: { include: { category: true } }, organizerClub: { select: { name: true } }, rsvps: true },
      orderBy: { startDateTime: 'asc' },
      take: 75,
    });
    const potentialClubs: ClubWithDetails[] = await prisma.club.findMany({
      where: { status: { in: ['APPROVED', 'PENDING'] } },
      include: { categories: { include: { category: true } } },
      orderBy: { name: 'asc' },
      take: 75, // Order clubs for consistent fallback
    });

    const cachedResult = await processAndFormatResponse(aiResponse, potentialEvents, potentialClubs);
    return NextResponse.json(cachedResult);
>>>>>>> ee9c1c64
  }
  console.log('[DEBUG] ai-suggested/route.ts: No cache or cache stale');
  // --- End Cache Check ---

  try {
    console.log('[DEBUG] ai-suggested/route.ts: Attempting to fetch user with interests');
    const userWithInterests = await prisma.user.findUnique({
      where: { id: userId },
      include: { interests: { include: { category: true } } },
    });
<<<<<<< HEAD
    console.log('[DEBUG] ai-suggested/route.ts: User with interests fetched:', userWithInterests ? 'Yes' : 'No');

    console.log('[DEBUG] ai-suggested/route.ts: Attempting to fetch all approved events and clubs');
    const [allEvents, allClubs] = await Promise.all([
      prisma.event.findMany({
        where: { status: { in: ['APPROVED', 'PENDING'] }, startDateTime: { gte: new Date() } },
        include: { categories: { include: { category: true } }, organizerClub: { select: { name: true } } },
        orderBy: { startDateTime: 'asc' },
        take: 75,
      }),
      prisma.club.findMany({
        where: { status: { in: ['APPROVED', 'PENDING'] } },
        include: { categories: { include: { category: true } } },
        orderBy: { name: 'asc' },
        take: 75, // Order clubs
      }),
    ]);
    console.log(`[DEBUG] ai-suggested/route.ts: Fetched ${allEvents.length} events, ${allClubs.length} clubs`);

    if (!userWithInterests && allEvents.length === 0 && allClubs.length === 0) {
      console.log('[DEBUG] ai-suggested/route.ts: No user interests and no events/clubs, returning empty.');
=======
    if (!user) return NextResponse.json({ message: 'User not found' }, { status: 404 });
    console.log(`User ${userId} interests: ${user.interests?.map(i => i.category.name).join(', ')}`);

    // 2. Fetch Pool of Potential Events & Clubs (Including PENDING)
    const potentialEvents: EventWithDetails[] = await prisma.event.findMany({
      where: { status: { in: ['APPROVED', 'PENDING'] }, startDateTime: { gte: new Date() } },
      include: { categories: { include: { category: true } }, organizerClub: { select: { name: true } }, rsvps: true },
      orderBy: { startDateTime: 'asc' },
      take: 75,
    });
    console.log(`Workspaceed ${potentialEvents.length} potential events (incl. PENDING).`);

    const potentialClubs: ClubWithDetails[] = await prisma.club.findMany({
      where: { status: { in: ['APPROVED', 'PENDING'] } },
      include: { categories: { include: { category: true } } },
      orderBy: { name: 'asc' },
      take: 75, // Order clubs
    });
    console.log(`Workspaceed ${potentialClubs.length} potential clubs (incl. PENDING).`);

    // Return empty if nothing to recommend
    if (potentialEvents.length === 0 && potentialClubs.length === 0) {
>>>>>>> ee9c1c64
      return NextResponse.json({
        topRecommendations: [],
        branchOutSuggestions: [],
        topClubRecommendations: [],
        branchOutClubSuggestions: [],
      });
    }

    console.log('[DEBUG] ai-suggested/route.ts: Calling getAiRankings');
    const aiResponse = await getAiRankings(userWithInterests, allEvents, allClubs);
    console.log('[DEBUG] ai-suggested/route.ts: getAiRankings response:', aiResponse);

    console.log('[DEBUG] ai-suggested/route.ts: Calling processAndFormatResponse');
    const formattedResponse = await processAndFormatResponse(aiResponse, allEvents, allClubs);
    console.log('[DEBUG] ai-suggested/route.ts: processAndFormatResponse response:', formattedResponse);

    recommendationCache.set(cacheKey, { data: formattedResponse, timestamp: Date.now() });
    console.log('[DEBUG] ai-suggested/route.ts: Recommendations cached. Returning response.');
    return NextResponse.json(formattedResponse);
  } catch (error) {
    console.error('[DEBUG] ai-suggested/route.ts: Error in GET handler:', error);
    return NextResponse.json(
      { error: 'Internal server error getting recommendations' },
      { status: 500 },
    );
  }
}

console.log('[DEBUG] ai-suggested/route.ts: Module load END');<|MERGE_RESOLUTION|>--- conflicted
+++ resolved
@@ -1,21 +1,7 @@
 // src/app/api/recommendations/ai-suggested/route.ts
-<<<<<<< HEAD
-console.log('[DEBUG] ai-suggested/route.ts: Module load START');
-
-import { NextResponse } from 'next/server';
-import { getServerSession } from 'next-auth/next';
-import type { Session } from 'next-auth';
-import type {
-  Event as PrismaEvent,
-  User as PrismaUser,
-  Category,
-  EventCategory,
-  Club as PrismaClub, // Import Club type
-  ClubCategory, // Import ClubCategory type
-} from '@prisma/client';
-import { GoogleGenerativeAI } from '@google/generative-ai';
-=======
->>>>>>> ee9c1c64
+/* eslint-disable max-len */
+/* eslint-disable import/prefer-default-export */
+
 import nextAuthOptionsConfig from '@/lib/authOptions';
 import { prisma } from '@/lib/prisma';
 import { GoogleGenerativeAI } from '@google/generative-ai';
@@ -28,6 +14,8 @@
 import type { Session } from 'next-auth';
 import { getServerSession } from 'next-auth/next';
 import { NextResponse } from 'next/server';
+
+console.log('[DEBUG] ai-suggested/route.ts: Module load START');
 
 console.log('[DEBUG] ai-suggested/route.ts: Imports loaded');
 
@@ -366,35 +354,28 @@
   const userId = session.user.id;
 
   // --- Cache Check ---
-<<<<<<< HEAD
   const cacheKey = `user-${userId}-recommendations`;
   const cached = recommendationCache.get(cacheKey);
   if (cached && (Date.now() - cached.timestamp < CACHE_TTL_MS)) {
-    console.log('[DEBUG] ai-suggested/route.ts: Returning cached recommendations');
-    return NextResponse.json(cached.data);
-=======
-  const cachedEntry = recommendationCache.get(userId);
-  if (cachedEntry && (Date.now() - cachedEntry.timestamp < CACHE_TTL_MS)) {
-    console.log(`Cache HIT for user ${userId}`);
-    const aiResponse = cachedEntry.data;
-
-    // Fetch current pools for fallback logic even on cache hit
-    const potentialEvents: EventWithDetails[] = await prisma.event.findMany({
-      where: { status: { in: ['APPROVED', 'PENDING'] }, startDateTime: { gte: new Date() } },
-      include: { categories: { include: { category: true } }, organizerClub: { select: { name: true } }, rsvps: true },
-      orderBy: { startDateTime: 'asc' },
-      take: 75,
-    });
-    const potentialClubs: ClubWithDetails[] = await prisma.club.findMany({
-      where: { status: { in: ['APPROVED', 'PENDING'] } },
-      include: { categories: { include: { category: true } } },
-      orderBy: { name: 'asc' },
-      take: 75, // Order clubs for consistent fallback
-    });
-
-    const cachedResult = await processAndFormatResponse(aiResponse, potentialEvents, potentialClubs);
-    return NextResponse.json(cachedResult);
->>>>>>> ee9c1c64
+    console.log('[DEBUG] ai-suggested/route.ts: Cache HIT for AiRankingResponse. Re-processing with fresh details.');
+    // We have cached AiRankingResponse (IDs), now we need to re-fetch and re-format.
+    const [potentialEvents, potentialClubs] = await Promise.all([
+      prisma.event.findMany({
+        where: { status: { in: ['APPROVED', 'PENDING'] }, startDateTime: { gte: new Date() } },
+        include: { categories: { include: { category: true } }, organizerClub: { select: { name: true } }, rsvps: true },
+        orderBy: { startDateTime: 'asc' },
+        take: 75,
+      }),
+      prisma.club.findMany({
+        where: { status: { in: ['APPROVED', 'PENDING'] } },
+        include: { categories: { include: { category: true } } },
+        orderBy: { name: 'asc' },
+        take: 75,
+      }),
+    ]);
+    console.log(`[DEBUG] ai-suggested/route.ts: Fetched ${potentialEvents.length} potential events, ${potentialClubs.length} potential clubs for cached ID processing`);
+    const processedCachedResponse = await processAndFormatResponse(cached.data, potentialEvents, potentialClubs); // cached.data is AiRankingResponse
+    return NextResponse.json(processedCachedResponse); // Return the newly PROCESSED response
   }
   console.log('[DEBUG] ai-suggested/route.ts: No cache or cache stale');
   // --- End Cache Check ---
@@ -405,14 +386,13 @@
       where: { id: userId },
       include: { interests: { include: { category: true } } },
     });
-<<<<<<< HEAD
     console.log('[DEBUG] ai-suggested/route.ts: User with interests fetched:', userWithInterests ? 'Yes' : 'No');
 
     console.log('[DEBUG] ai-suggested/route.ts: Attempting to fetch all approved events and clubs');
-    const [allEvents, allClubs] = await Promise.all([
+    const [eventsFromPrisma, clubsFromPrisma] = await Promise.all([
       prisma.event.findMany({
         where: { status: { in: ['APPROVED', 'PENDING'] }, startDateTime: { gte: new Date() } },
-        include: { categories: { include: { category: true } }, organizerClub: { select: { name: true } } },
+        include: { categories: { include: { category: true } }, organizerClub: { select: { name: true } }, rsvps: true },
         orderBy: { startDateTime: 'asc' },
         take: 75,
       }),
@@ -423,34 +403,12 @@
         take: 75, // Order clubs
       }),
     ]);
+    const allEvents: EventWithDetails[] = eventsFromPrisma;
+    const allClubs: ClubWithDetails[] = clubsFromPrisma;
     console.log(`[DEBUG] ai-suggested/route.ts: Fetched ${allEvents.length} events, ${allClubs.length} clubs`);
 
     if (!userWithInterests && allEvents.length === 0 && allClubs.length === 0) {
       console.log('[DEBUG] ai-suggested/route.ts: No user interests and no events/clubs, returning empty.');
-=======
-    if (!user) return NextResponse.json({ message: 'User not found' }, { status: 404 });
-    console.log(`User ${userId} interests: ${user.interests?.map(i => i.category.name).join(', ')}`);
-
-    // 2. Fetch Pool of Potential Events & Clubs (Including PENDING)
-    const potentialEvents: EventWithDetails[] = await prisma.event.findMany({
-      where: { status: { in: ['APPROVED', 'PENDING'] }, startDateTime: { gte: new Date() } },
-      include: { categories: { include: { category: true } }, organizerClub: { select: { name: true } }, rsvps: true },
-      orderBy: { startDateTime: 'asc' },
-      take: 75,
-    });
-    console.log(`Workspaceed ${potentialEvents.length} potential events (incl. PENDING).`);
-
-    const potentialClubs: ClubWithDetails[] = await prisma.club.findMany({
-      where: { status: { in: ['APPROVED', 'PENDING'] } },
-      include: { categories: { include: { category: true } } },
-      orderBy: { name: 'asc' },
-      take: 75, // Order clubs
-    });
-    console.log(`Workspaceed ${potentialClubs.length} potential clubs (incl. PENDING).`);
-
-    // Return empty if nothing to recommend
-    if (potentialEvents.length === 0 && potentialClubs.length === 0) {
->>>>>>> ee9c1c64
       return NextResponse.json({
         topRecommendations: [],
         branchOutSuggestions: [],
@@ -463,12 +421,17 @@
     const aiResponse = await getAiRankings(userWithInterests, allEvents, allClubs);
     console.log('[DEBUG] ai-suggested/route.ts: getAiRankings response:', aiResponse);
 
+    // Cache the raw AiRankingResponse (IDs) immediately after getting it from AI
+    if (aiResponse && (aiResponse.rankedEventIds?.length > 0 || aiResponse.branchOutEventIds?.length > 0
+      || aiResponse.rankedClubIds?.length > 0 || aiResponse.branchOutClubIds?.length > 0)) {
+      recommendationCache.set(cacheKey, { data: aiResponse, timestamp: Date.now() });
+      console.log('[DEBUG] ai-suggested/route.ts: Raw AI ID Response CACHED for user', userId);
+    }
+
     console.log('[DEBUG] ai-suggested/route.ts: Calling processAndFormatResponse');
     const formattedResponse = await processAndFormatResponse(aiResponse, allEvents, allClubs);
     console.log('[DEBUG] ai-suggested/route.ts: processAndFormatResponse response:', formattedResponse);
 
-    recommendationCache.set(cacheKey, { data: formattedResponse, timestamp: Date.now() });
-    console.log('[DEBUG] ai-suggested/route.ts: Recommendations cached. Returning response.');
     return NextResponse.json(formattedResponse);
   } catch (error) {
     console.error('[DEBUG] ai-suggested/route.ts: Error in GET handler:', error);
