<<<<<<< HEAD
import NextAuth from 'next-auth';
import { authOptions } from '@/lib/authOptions';
=======
import authOptions from '@/lib/authOptions';
import NextAuth from 'next-auth';
>>>>>>> 57076dea

const handler = NextAuth(authOptions);
export { handler as GET, handler as POST };<|MERGE_RESOLUTION|>--- conflicted
+++ resolved
@@ -1,10 +1,5 @@
-<<<<<<< HEAD
-import NextAuth from 'next-auth';
-import { authOptions } from '@/lib/authOptions';
-=======
 import authOptions from '@/lib/authOptions';
 import NextAuth from 'next-auth';
->>>>>>> 57076dea
 
 const handler = NextAuth(authOptions);
 export { handler as GET, handler as POST };