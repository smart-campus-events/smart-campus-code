--- conflicted
+++ resolved
@@ -2,13 +2,8 @@
 /* eslint-disable */
 'use client';
 
-<<<<<<< HEAD
 import React, { useState, useEffect } from 'react';
-import { Alert, Spinner, Container, Row, Col } from 'react-bootstrap'; // Assuming use of react-bootstrap
-=======
-import { useEffect, useState } from 'react';
-import { Alert, Col, Container, Row, Spinner, Carousel } from 'react-bootstrap'; // Assuming use of react-bootstrap
->>>>>>> e18ca158
+import { Alert, Spinner, Container, Row, Col, Carousel } from 'react-bootstrap'; // Assuming use of react-bootstrap
 // Import your EventCard component (adjust path as needed)
 import EventCard from '@/components/EventCard';
 // Import the NEW ClubCard component (adjust path as needed)
@@ -51,17 +46,6 @@
     fetchSuggestions();
   }, []);
 
-<<<<<<< HEAD
-  const renderEventSection = (title: string, events: EventWithDetails[]) => (
-    <div className="mb-5">
-      <h2>{title}</h2>
-      {events.length > 0 ? (
-        <Row xs={1} md={2} lg={3} className="g-4">
-          {events.map((event) => (
-            <Col key={event.id}>
-              <EventCard event={event} />
-            </Col>
-=======
   const renderEventSection = (title: string, events: EventWithDetails[]) => {
     const itemsPerPage = 3;
     const chunkedEvents: EventWithDetails[][] = [];
@@ -102,7 +86,6 @@
                 ))}
               </Row>
             </Carousel.Item>
->>>>>>> e18ca158
           ))}
         </Carousel>
       </div>
