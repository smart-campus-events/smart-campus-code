import type {
  Category,
  ClubCategory,
  EventCategory,
  Club as PrismaClub,
  Event as PrismaEvent,
<<<<<<< HEAD
  User,
=======
  RSVP,
>>>>>>> 3444d3b8
} from '@prisma/client';

export type EventWithDetails = PrismaEvent & {
  categories: (EventCategory & { category: Category })[];
  organizerClub: { name: string } | null;
  rsvps: RSVP[];
};

export type ClubWithDetails = PrismaClub & {
  categories: (ClubCategory & { category: Category })[];
  favoritedBy: User[];
};<|MERGE_RESOLUTION|>--- conflicted
+++ resolved
@@ -4,11 +4,8 @@
   EventCategory,
   Club as PrismaClub,
   Event as PrismaEvent,
-<<<<<<< HEAD
+  RSVP,
   User,
-=======
-  RSVP,
->>>>>>> 3444d3b8
 } from '@prisma/client';
 
 export type EventWithDetails = PrismaEvent & {
