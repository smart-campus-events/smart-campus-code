--- conflicted
+++ resolved
@@ -1,16 +1,9 @@
 /* eslint-disable arrow-body-style */
-<<<<<<< HEAD
 import { prisma } from '@/lib/prisma';
 import { compare } from 'bcrypt';
 import { type NextAuthOptions } from 'next-auth';
 import CredentialsProvider from 'next-auth/providers/credentials';
-=======
-import { compare } from 'bcrypt';
-import { type NextAuthOptions } from 'next-auth';
-import CredentialsProvider from 'next-auth/providers/credentials';
 import GoogleProvider from 'next-auth/providers/google';
-import { prisma } from '@/lib/prisma';
->>>>>>> e4513cdd
 
 const authOptions: NextAuthOptions = {
   session: {
