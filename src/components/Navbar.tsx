--- conflicted
+++ resolved
@@ -4,13 +4,9 @@
 
 // import { useSession } from 'next-auth/react';
 import { usePathname } from 'next/navigation';
-<<<<<<< HEAD
 import { Container, Nav, Navbar, NavDropdown, Button } from 'react-bootstrap';
 import { BoxArrowRight, Lock, PersonFill, PersonPlusFill } from 'react-bootstrap-icons';
-=======
-import { Container, Nav, Navbar, Button } from 'react-bootstrap';
-import { BoxArrowRight } from 'react-bootstrap-icons';
->>>>>>> e78bb9ce
+
 import Link from 'next/link';
 
 const NavBar: React.FC = () => {
