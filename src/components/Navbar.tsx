--- conflicted
+++ resolved
@@ -5,15 +5,8 @@
 // import { useSession } from 'next-auth/react';
 import Link from 'next/link';
 import { usePathname } from 'next/navigation';
-<<<<<<< HEAD
 import { Button, Container, Nav, Navbar } from 'react-bootstrap';
 import { BoxArrowRight } from 'react-bootstrap-icons';
-=======
-import { Container, Nav, Navbar, NavDropdown, Button } from 'react-bootstrap';
-import { BoxArrowRight, Lock, PersonFill, PersonPlusFill } from 'react-bootstrap-icons';
-
-import Link from 'next/link';
->>>>>>> e4c43d2a
 
 const NavBar: React.FC = () => {
   // const { data: session } = useSession();
@@ -24,7 +17,7 @@
   return (
     <Navbar bg="light" expand="lg">
       <Container>
-        <Navbar.Brand href="/">Manoa Compass</Navbar.Brand>
+        <Navbar.Brand href="/">Next.js Application Template</Navbar.Brand>
         <Navbar.Toggle aria-controls="basic-navbar-nav" />
         <Navbar.Collapse id="basic-navbar-nav">
           <Nav className="ms-auto align-items-center">
