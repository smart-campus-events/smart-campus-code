--- conflicted
+++ resolved
@@ -3,7 +3,6 @@
 'use client';
 
 // import { useSession } from 'next-auth/react';
-<<<<<<< HEAD
 import { usePathname } from 'next/navigation';
 import { Container,
    Nav,
@@ -15,13 +14,7 @@
   // PersonFill,
   // PersonPlusFill
   } from 'react-bootstrap-icons';
-
-=======
->>>>>>> 033b376d
 import Link from 'next/link';
-import { usePathname } from 'next/navigation';
-import { Button, Container, Nav, Navbar } from 'react-bootstrap';
-import { BoxArrowRight } from 'react-bootstrap-icons';
 
 const NavBar: React.FC = () => {
   // const { data: session } = useSession();
