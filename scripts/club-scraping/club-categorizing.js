--- conflicted
+++ resolved
@@ -23,16 +23,8 @@
 
 // --- Configuration ---
 
-<<<<<<< HEAD
-// Get the directory name using ES modules approach
-const __filename = fileURLToPath(import.meta.url);
-const __dirname = path.dirname(__filename);
-
 // Load environment variables (assuming .env is at the project root relative to CWD)
 // If running the script from within the 'scripts' folder, adjust the path.
-=======
-// Load environment variables
->>>>>>> ee9c1c64
 try {
   dotenv.config();
   console.log('Attempted to load environment variables.');
